--- conflicted
+++ resolved
@@ -1,7 +1,5 @@
 \chapter{Introduction}
 \label{sec:intro}
-
-<<<<<<< HEAD
 
 This document recommends a methodological approach for measuring, recording, and reporting the power used 
 by a high performance computer (HPC) system while running a workload.
@@ -33,12 +31,7 @@
 
 
 \section{Content of this document}
-=======
-This document recommends a methodological approach for measuring, recording, and reporting the power used by a high performance computer (HPC) system while running a workload.
 
-This document is part of a collaborative effort between the Green500, the Top500, the Green Grid, and the Energy Efficient High Performance Computing Working Group (EEHPC WG).
-While it is intended for this methodology to be generally applicable to benchmarking a variety of workloads, the initial focus is on High Performance LINPACK (HPL).
->>>>>>> eecf284d
 
 This document defines four aspects of a power measurement and three quality levels.
 All four aspects have requirements that become increasingly stringent at higher quality levels. 
@@ -56,10 +49,7 @@
 Location of measurement in the power distribution network and accuracy of power meters.
 \end{packed_enum}
 
-<<<<<<< HEAD
 
-=======
->>>>>>> eecf284d
 The quality ratings are as follows:
 
 \begin{packed_item}
@@ -71,13 +61,6 @@
 Best, called Level~3 (L3)
 \end{packed_item}
 
-<<<<<<< HEAD
-
 \textbf{To grant a given quality level for a submission, the submission must
 satisfy the requirements of all four aspects at that quality level
-or higher.}
-=======
-\textbf{To grant a given quality level for a submission, the submission must
-satisfy the requirements of all four aspects at that quality level
-or higher.}
->>>>>>> eecf284d
+or higher.}